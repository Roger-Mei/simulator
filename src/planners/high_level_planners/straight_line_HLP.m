--- conflicted
+++ resolved
@@ -3,23 +3,19 @@
     function HLP = straight_line_HLP(varargin)
         HLP@high_level_planner(varargin{:}) ;
     end
-    
-    function waypoint = getWaypoint(HLP,agent_info,~,lookahead_distance)
+
+    function waypoint = get_waypoint(HLP,agent_info,~,lookahead_distance)
         if nargin < 4
             lookahead_distance = HLP.default_lookahead_distance ;
         end
-        
+
         g = HLP.goal ;
         z = agent_info(1:2,end) ;
         dir_des = g - z ;
         dir_des = dir_des./norm(dir_des) ;
-<<<<<<< HEAD
-        waypoint = lookahead_distance.*dir_des + z ;
-=======
         waypoint = lookahead_distance.*dir_des +z;
         waypoint(3) = atan2(dir_des(2),dir_des(1));
->>>>>>> bbc40467
-        
+
         % update current waypoints
         HLP.current_waypoint = waypoint ;
         HLP.waypoints = [HLP.waypoints, waypoint] ;
