classdef mpc_agent < agent2D
    
properties
    reference_trajectory %store all reference trajecotries at A.input_time
    reference_input %store all reference inputs at A.input_time
    time_discretization %time discretization for mpc problem
    mpc_prediction_horizon % desired # of control inputs for mpc horizon
    A_jacobian %function returning the jacobian of mpc dynamic model wrt to state
    B_jacobian %function returning the jacobian of mpc dynamic model wrt to input
    input_range %n_inputs x 2 double for [min,max] of inputs allowed
    linearized_xy_range %2 x 2 double for [min,max] of xy error from reference
    linearized_heading_range %1 x 2 double for [min,max] of heading error from reference
    state_cost %n_states x n_states double containing cost weights for states
    input_cost %n_inputs x n_inputs double containing cost weights for inputs
    agent_state_time_discretization %time discretization for A.time
    current_prediction_horizon % # of control inputs for current mpc problem 
    %(is default until we reach end of reference trajectory)
    n_decision_variables % # of decision variables for current mpc problem
    n_decision_variable_states % # of decision variables that are states
    n_decision_variable_inputs % # of decision variables that are inputs
end

methods
%% constructoer

function A=mpc_agent(mpc_dynamics,time_discretization,...
                     mpc_prediction_horizon,varargin)
    
    %input: mpc_dynamics is a function handle @(time,state,input). this
    %class will use the matlab symbolic toolbox to try to compute the
    %jacobians from the function. If there is an error a warning pops up.
    %and you have to set the jacobians manually
    
    A@agent2D(varargin{:})
    
    for idx = 1:2:length(varargin)
        switch varargin{idx}
            case 'input_range'
                A.input_range = varargin{idx+1} ; 
            case 'linearized_xy_range'
                A.linearized_xy_range = varargin{idx+1} ;
            case 'linearized_heading_range'
                A.linearized_heading_range = varargin{idx+1} ;
            case 'state_cost'
                A.state_cost = varargin{idx+1} ;
            case 'input_cost'
                A.input_cost = varargin{idx+1} ;
            case 'agent_state_time_discretization'
                A.agent_state_time_discretization = varargin{idx+1} ;
        end
    end
    
    A.time_discretization=time_discretization;
    
    A.mpc_prediction_horizon=mpc_prediction_horizon;
    
    if isempty(A.agent_state_time_discretization)
       A.agent_state_time_discretization=A.time_discretization;
       warning('setting agent state time discretization to mpc time discretization, this might affect the collision checks if too large')
    end
        
    
    %setup
    if A.agent_state_time_discretization>A.time_discretization
        A.agent_state_time_discretization=A.time_discretization;
    end
    
    try
        set_jacobians_from_mpc_dynamics_function(A,mpc_dynamics);
    catch
        warning('error when symbolically computing jacobians. youre gonna have to do this manually')
    end
end

%% function to reset states and reference trajectory
function reset(A,state)
    % pad state with zeros
    if length(state) < A.n_states
        A.vdisp('Input to A.reset is too small! Padding with zeros.')
        state = [state ; zeros(A.n_states-size(state,1),1)] ;
    elseif length(state) > A.n_states
        error('Input is too large!')
    end
    
    % reset
    A.time = 0;
    A.state = state;
    A.input_time = 0;
    A.input = [NaN;NaN];
    A.reference_trajectory = [];
    A.reference_input = [];
end


%% function to move and do mpc loop
function move(A,T_total,T_input,U_input,Z_desired)
    %if the desired time to move is longer than the reference trajectory,
    %throw an error
    T_input=T_input-T_input(1);
    
<<<<<<< HEAD
    ref_time=0:A.time_discretization:T_input(end);
    if ref_time(end) < T_total
        warning(['Provided input time vector is shorter than the ',...
            'desired motion time! modifying reference trajectory by repeating last state'])
        
        if mod(T_total,A.time_discretization)~=0
            T_input=[T_input,T_total+A.time_discretization-mod(T_total,A.time_discretization)];
        else
            T_input=[T_input,T_total];
        end
        
        U_input=[U_input,U_input(:,end)];
        Z_desired=[Z_desired,Z_desired(:,end)];
    end
    
    %if the reference trajectory is not given at the proper time
    %discretization interporlate
    if any(diff(T_input)~=A.time_discretization)
        
        warning(['reference trajectory not given at correct timestep'])

        ref_time = unique([0:A.time_discretization:T_input(end),T_input(end)]);
        U_input = interp1(T_input',U_input',ref_time','previous','extrap')';
        Z_desired = interp1(T_input',Z_desired',ref_time','pchip','extrap')';
        T_input = ref_time;
    end

    %pre allocate vectors
    T_out_input=unique([0:A.time_discretization:T_total,T_total]);
    
    U_out=NaN(A.n_inputs,length(T_out_input));
    
    T_out=unique([T_out_input,0:A.agent_state_time_discretization:T_total,T_total]);
    
    Z_out=NaN(A.n_states,length(T_out));
    
    Z_out(:,1)=A.state(:,end);
    
    %mpc loop
     
    for i=1:length(T_out_input)-1
        
        pred_horizon=min([A.mpc_prediction_horizon,length(T_out_input)-i]);
        
        set_problem_size(A,pred_horizon);
        
        L=(T_out>=T_out_input(i))&((T_out<=T_out_input(i+1)));
        
        start_idx=find(L,1);
        
        tvec=T_out(L);
          
        x_initial=Z_out(:,start_idx)-Z_desired(:,i);
        
        x_initial(A.heading_state_index)=rad2heading(x_initial(A.heading_state_index));
        
        [Aeq,beq] = get_equality_constraints(A,x_initial,T_input,Z_desired,U_input,i);
        
        [Aineq,bineq] = get_inequality_constraints(A,x_initial,T_input,Z_desired,U_input,i);
        
        H = get_cost_matrix(A);
        
        f=zeros(A.n_decision_variables,1);
  
        [x,~,exitflag] = quadprog(H,f,Aineq,bineq,Aeq,beq);
        
        if exitflag<0
            warning('qp infeasible, apply reference input')
            x=zeros(A.n_decision_variables,1);
        end
        %get linearized output
        u_mpc = x(A.n_decision_variable_states+1:A.n_decision_variable_states+A.n_inputs);
        
        U_out(:,i)=u_mpc+U_input(:,i);
        
        %simulate dynamics
        [~,ztemp]=ode45(@(t,z)A.dynamics(t,z,T_out_input(i),U_out(:,i)),tvec,Z_out(:,start_idx));
    
        if length(tvec)==2
            Z_out(:,L)=ztemp([1,end],:)';
        else
            Z_out(:,L)=ztemp';
        end
        
=======
    if ~isempty(Z_desired)
        [T_out,Z_out,T_out_input,U_out,U_reference,Z_reference] = mpc_movement_loop(A,T_total,T_input,U_input,Z_desired);
    else
        [T_out,Z_out,T_out_input,U_out,U_reference,Z_reference] = open_loop_movement(A,T_total,T_input,U_input);
>>>>>>> bc97347b
    end
    
    %store motion in agent structure
    
    store_movement(A,T_out,Z_out,T_out_input,U_out,U_reference,Z_reference);
    
end

%% store trajectories in agent function
function store_movement(A,T_out,Z_out,T_out_input,U_out,U_reference,Z_reference)
    
    A.state = [A.state(:,1:end-1),Z_out];
    
    A.time = [A.time,A.time(end)+T_out(2:end)];
    
    %remove time points that are almost duplicates due to rounding errors
    tol=min([1e-9,A.agent_state_time_discretization]);
    
    L=diff(A.time)<tol;
    
    A.time(L)=[];
    
    A.state(:,L)=[];
    
    A.input = [A.input(:,1:end-1),U_out];
    
    A.input_time = [A.input_time , A.input_time(end)+T_out_input(2:end)];
    
    A.reference_input = [A.reference_input(:,1:end-1) ,U_reference];
    
    A.reference_trajectory = [A.reference_trajectory(:,1:end-1) , Z_reference];
    
end

%% function called when we stop (apply 0 input, no mpc)
function stop(A,t)
    
    %default is to apply 0 input to the dynamics for time t
    
    [ttemp,ztemp]=ode45(@(t,z)A.dynamics(t,z,0,[0;0]),[0,t],A.state(:,end));
    
    T_out = unique([0:A.agent_state_time_discretization:t,t]);
    
    T_out_input = unique([0:A.time_discretization:t,t]);
    
    Z_out = interp1(ttemp,ztemp,T_out','pchip','extrap')';
    
    U_out = zeros(A.n_inputs,length(T_out_input));
    
    U_reference = NaN(size(U_out));
    
    Z_reference = NaN(A.n_states,length(T_out_input));
    
    store_movement(A,T_out,Z_out,T_out_input,U_out,U_reference,Z_reference);
    
end

%% functions to get constraints for lmpc program        
function [Aeq,beq] = get_equality_constraints(A,x_initial,T,Z,U,reference_index)
%build matrix for A_i*x_i+B_i*u_i-x_{i+1}=0
%in the form Aeq*z=beq
%initial_idx specifies the time index of initial condition from the reference trajectory 
%A and B are function handles above


Aeq = zeros(A.n_decision_variable_states,A.n_decision_variables);
Aeq(1:A.n_states,1:A.n_states) = eye(A.n_states); %initial condition 
beq = zeros(A.n_decision_variable_states,1);
beq(1:A.n_states) = x_initial;

state_idxs = A.n_states + 1:A.n_states:A.n_decision_variable_states;
input_idxs = A.n_decision_variable_states + 1:A.n_inputs:A.n_decision_variables;

for i=1:A.current_prediction_horizon
    
    ztemp = Z(:,reference_index+i-1);
    
    utemp = U(:,reference_index+i-1);
    
    ttemp = T(:,reference_index+i-1);
    
    %negative identity for i+1
    Aeq(state_idxs(i):state_idxs(i)+A.n_states-1,state_idxs(i):state_idxs(i)+A.n_states-1) = -eye(A.n_states);
    
    %A matrix for i
    Aeq(state_idxs(i):state_idxs(i)+A.n_states-1,state_idxs(i)-A.n_states:state_idxs(i)-1) = A.A_jacobian(ttemp,ztemp,utemp);
    
    %B matrix for i
    Aeq(state_idxs(i):state_idxs(i)+A.n_states-1,input_idxs(i):input_idxs(i)+A.n_inputs-1) = A.B_jacobian(ttemp,ztemp,utemp);
end

end
 
function [Aineq,bineq] = get_inequality_constraints(A,x_initial,~,~,U,reference_index)   
    Aineq_xy=[];
    Aineq_h=[];
    Aineq_input=[];
    
    bineq_xy=[];
    bineq_h=[];
    bineq_input=[];
    
    
    
    %get bounds for linearized xy state
    if ~isempty(A.linearized_xy_range)
    
        if (x_initial(A.xy_state_indices(1)) <= A.linearized_xy_range(1,2)) && (x_initial(A.xy_state_indices(1)) >= A.linearized_xy_range(1,1)) &&...
                (x_initial(A.xy_state_indices(2)) <= A.linearized_xy_range(2,2)) && (x_initial(A.xy_state_indices(2)) >= A.linearized_xy_range(2,1))
            
            Aineq_xy = [get_state_selector_matrix(A,A.xy_state_indices);-get_state_selector_matrix(A,A.xy_state_indices)];
            bineq_xy = [repmat(A.linearized_xy_range(:,2),[A.current_prediction_horizon+1,1]);...
                        -repmat(A.linearized_xy_range(:,1),[A.current_prediction_horizon+1,1])];
        end

    end
    
    %get bounds for linearized heading state
    if ~isempty(A.linearized_heading_range)
        
        if (x_initial(A.heading_state_index) <= A.linearized_heading_range(2)) && (x_initial(A.heading_state_index) >= A.linearized_heading_range(1))
            
            Aineq_h = [get_state_selector_matrix(A,A.heading_state_index);-get_state_selector_matrix(A,A.heading_state_index)];
            bineq_h = [repmat(A.linearized_heading_range(2),[A.current_prediction_horizon+1,1]);...
                        -repmat(A.linearized_heading_range(:,1),[A.current_prediction_horizon+1,1])];
        
        end
        

    end
    
    %get bounds for input (range is given for the system model (not
    %linearized)
    if ~isempty(A.input_range)
        
        Aineq_input = [zeros(A.n_decision_variable_inputs,A.n_decision_variable_states),eye(A.n_decision_variable_inputs);...
            zeros(A.n_decision_variable_inputs,A.n_decision_variable_states),-eye(A.n_decision_variable_inputs)];
        
        bineq_input_ub = repmat(A.input_range(:,2),[1,A.current_prediction_horizon])-U(:,reference_index:reference_index+A.current_prediction_horizon-1);
        bineq_input_lb = repmat(A.input_range(:,1),[1,A.current_prediction_horizon])-U(:,reference_index:reference_index+A.current_prediction_horizon-1);
        
        bineq_input_ub=reshape(bineq_input_ub,[A.n_inputs*A.current_prediction_horizon,1]);
        bineq_input_lb=reshape(bineq_input_lb,[A.n_inputs*A.current_prediction_horizon,1]);
        
        bineq_input=[bineq_input_ub;-bineq_input_lb];
    end
    
    Aineq=[Aineq_xy;Aineq_h;Aineq_input];
    
    bineq=[bineq_xy;bineq_h;bineq_input];
   
    
end

%% helper functions
%set sizes for other functions
function set_problem_size(A,prediction_horizon)
    A.n_decision_variable_states=(prediction_horizon+1)*A.n_states;
    A.n_decision_variable_inputs=prediction_horizon*A.n_inputs;
    A.n_decision_variables=A.n_decision_variable_states+A.n_decision_variable_inputs;
    A.current_prediction_horizon=prediction_horizon;
end

%construct cost matrix
function H = get_cost_matrix(A)
    if isempty(A.state_cost)
        Q = eye(A.n_states);
    else
        Q = A.state_cost;
    end
    
    if isempty(A.input_cost)
        R = eye(A.n_inputs);
    else
        R = A.input_cost;
    end
    
    tmp_state=repmat({Q},A.current_prediction_horizon+1,1);
    tmp_input=repmat({R},A.current_prediction_horizon,1);
    tmp=[tmp_state;tmp_input];
       
    H=blkdiag(tmp{:});
end

%generate jacobians for euler constraints
function set_jacobians_from_mpc_dynamics_function(A,mpc_dynamics)
    syms t real;
    z=sym('z',[A.n_states,1],'real');
    u=sym('u',[A.n_inputs,1],'real');
    
    symbolic_dynamics=mpc_dynamics(t,z,u);
    
    A_jac_cont = jacobian(symbolic_dynamics,z');
    A_jac_discrete = eye(A.n_states)+A.time_discretization*A_jac_cont;
    A.A_jacobian = matlabFunction(A_jac_discrete,'Vars',{t,z,u});
    
    B_jac_cont = jacobian(symbolic_dynamics,u');
    B_jac_discrete = A.time_discretization*B_jac_cont;
    A.B_jacobian = matlabFunction(B_jac_discrete,'Vars',{t,z,u});
end

%select all states or inputs from decision variable
function [selector_matrix] = get_state_selector_matrix(A,state_indexs,number)
    
    if nargin<3
        number=A.current_prediction_horizon+1;
    end
    
    tmp=zeros(length(state_indexs),A.n_states);
    tmp(state_indexs)=1;
    
    for i=1:length(state_indexs)
        tmp(state_indexs(i),state_indexs(i))=1;
    end
    
    tmp_repeated=repmat({tmp},number,1);
    
    selector_matrix=blkdiag(tmp_repeated{:});
    
    selector_matrix=[selector_matrix,zeros(number*length(state_indexs),A.n_decision_variable_inputs)];
end

function [selector_matrix] = get_input_selector_matrix(A,input_indexs,number)
    if nargin<3
        number=A.current_prediction_horizon;
    end
    tmp=zeros(length(input_indexs),A.n_inputs);
    for i=1:length(input_indexs)
        tmp(input_indexs(i),input_indexs(i))=1;
    end
    tmp_repeated=repmat({tmp},number,1);
    
    selector_matrix=blkdiag(tmp_repeated{:});
    
    selector_matrix=[zeros(number*length(input_indexs),A.n_decision_variable_states),selector_matrix];
end

end
    
end

%% helper functions
function [T_out,Z_out,T_out_input,U_out,U_reference,Z_reference] = mpc_movement_loop(A,T_total,T_input,U_input,Z_desired)
    ref_time=0:A.time_discretization:T_input(end);
    if ref_time(end) < T_total
        warning(['Provided input time vector is shorter than the ',...
            'desired motion time! modifying reference trajectory by repeating last state'])
        
        if mod(T_total,A.time_discretization)~=0
            T_input=[T_input,T_total+A.time_discretization-mod(T_total,A.time_discretization)];
        else
            T_input=[T_input,T_total];
        end
        
        U_input=[U_input,U_input(:,end)];
        Z_desired=[Z_desired,Z_desired(:,end)];
    end
    
    %if the reference trajectory is not given at the proper time
    %discretization interporlate
    if any(diff(T_input)~=A.time_discretization)
        
        warning(['reference trajectory not given at correct timestep'])

        ref_time = 0:A.time_discretization:T_input(end);
        U_input = interp1(T_input',U_input',ref_time','pchip','extrap')';
        Z_desired = interp1(T_input',Z_desired',ref_time','pchip','extrap')';
        T_input = ref_time;
    end

    %pre allocate vectors
    T_out_input=unique([0:A.time_discretization:T_total,T_total]);
    
    U_out=NaN(A.n_inputs,length(T_out_input));
    
    T_out=unique([T_out_input,0:A.agent_state_time_discretization:T_total,T_total]);
    
    Z_out=NaN(A.n_states,length(T_out));
    
    Z_out(:,1)=A.state(:,end);
    
    %mpc loop
     
    for i=1:length(T_out_input)-1
        
        pred_horizon=min([A.mpc_prediction_horizon,length(T_out_input)-i]);
        
        set_problem_size(A,pred_horizon);
        
        L=(T_out>=T_out_input(i))&((T_out<=T_out_input(i+1)));
        
        start_idx=find(L,1);
        
        tvec=T_out(L);
          
        x_initial=Z_out(:,start_idx)-Z_desired(:,i);
        
        x_initial(A.heading_state_index)=rad2heading(x_initial(A.heading_state_index));
        
        [Aeq,beq] = get_equality_constraints(A,x_initial,T_input,Z_desired,U_input,i);
        
        [Aineq,bineq] = get_inequality_constraints(A,x_initial,T_input,Z_desired,U_input,i);
        
        H = get_cost_matrix(A);
        
        f=zeros(A.n_decision_variables,1);
  
        [x,~,exitflag] = quadprog(H,f,Aineq,bineq,Aeq,beq);
        
        if exitflag<0
            warning('qp infeasible, apply reference input')
            x=zeros(A.n_decision_variables,1);
        end
        %get linearized output
        u_mpc = x(A.n_decision_variable_states+1:A.n_decision_variable_states+A.n_inputs);
        
        U_out(:,i)=u_mpc+U_input(:,i);
        
        %simulate dynamics
        [~,ztemp]=ode45(@(t,z)A.dynamics(t,z,T_out_input(i),U_out(:,i)),tvec,Z_out(:,start_idx));
    
        if length(tvec)==2
            Z_out(:,L)=ztemp([1,end],:)';
        else
            Z_out(:,L)=ztemp';
        end
        
    end
    
    %interpolate reference trajectories to input timestep
    
    U_reference = interp1(T_input',U_input',T_out_input','pchip')';
    
    Z_reference = interp1(T_input',Z_desired',T_out_input','pchip')';
end

function [T_out,Z_out,T_out_input,U_out,U_reference,Z_reference] = open_loop_movement(A,T_total,T_input,U_input)

    if T_input(end) < T_total
        warning(['Provided input time vector is shorter than the ',...
            'desired motion time! modifying reference trajectory by repeating last state'])
        
        if mod(T_total,A.time_discretization)~=0
            T_input=[T_input,T_total+A.time_discretization-mod(T_total,A.time_discretization)];
        else
            T_input=[T_input,T_total];
        end
        
        U_input=[U_input,U_input(:,end)];
    end

    %pre allocate vectors
    T_out_input=T_input;
    
    U_out=NaN(A.n_inputs,length(T_out_input));
    
    T_out=unique([T_out_input,0:A.agent_state_time_discretization:T_total,T_total]);
    

    %simulate dynamics
    [~,Z_out]=ode45(@(t,z)A.dynamics(t,z,T_input,U_input),T_out,A.state(:,end));
    
    Z_out = Z_out';
    
    %interpolate reference trajectories to input timestep
    
    U_reference = U_input;
    
    Z_reference = NaN(A.n_states,length(T_out_input));
end<|MERGE_RESOLUTION|>--- conflicted
+++ resolved
@@ -1,5 +1,5 @@
 classdef mpc_agent < agent2D
-    
+
 properties
     reference_trajectory %store all reference trajecotries at A.input_time
     reference_input %store all reference inputs at A.input_time
@@ -13,7 +13,7 @@
     state_cost %n_states x n_states double containing cost weights for states
     input_cost %n_inputs x n_inputs double containing cost weights for inputs
     agent_state_time_discretization %time discretization for A.time
-    current_prediction_horizon % # of control inputs for current mpc problem 
+    current_prediction_horizon % # of control inputs for current mpc problem
     %(is default until we reach end of reference trajectory)
     n_decision_variables % # of decision variables for current mpc problem
     n_decision_variable_states % # of decision variables that are states
@@ -25,18 +25,18 @@
 
 function A=mpc_agent(mpc_dynamics,time_discretization,...
                      mpc_prediction_horizon,varargin)
-    
+
     %input: mpc_dynamics is a function handle @(time,state,input). this
     %class will use the matlab symbolic toolbox to try to compute the
     %jacobians from the function. If there is an error a warning pops up.
     %and you have to set the jacobians manually
-    
+
     A@agent2D(varargin{:})
-    
+
     for idx = 1:2:length(varargin)
         switch varargin{idx}
             case 'input_range'
-                A.input_range = varargin{idx+1} ; 
+                A.input_range = varargin{idx+1} ;
             case 'linearized_xy_range'
                 A.linearized_xy_range = varargin{idx+1} ;
             case 'linearized_heading_range'
@@ -49,22 +49,22 @@
                 A.agent_state_time_discretization = varargin{idx+1} ;
         end
     end
-    
+
     A.time_discretization=time_discretization;
-    
+
     A.mpc_prediction_horizon=mpc_prediction_horizon;
-    
+
     if isempty(A.agent_state_time_discretization)
        A.agent_state_time_discretization=A.time_discretization;
        warning('setting agent state time discretization to mpc time discretization, this might affect the collision checks if too large')
     end
-        
-    
+
+
     %setup
     if A.agent_state_time_discretization>A.time_discretization
         A.agent_state_time_discretization=A.time_discretization;
     end
-    
+
     try
         set_jacobians_from_mpc_dynamics_function(A,mpc_dynamics);
     catch
@@ -81,7 +81,7 @@
     elseif length(state) > A.n_states
         error('Input is too large!')
     end
-    
+
     % reset
     A.time = 0;
     A.state = state;
@@ -97,165 +97,78 @@
     %if the desired time to move is longer than the reference trajectory,
     %throw an error
     T_input=T_input-T_input(1);
-    
-<<<<<<< HEAD
-    ref_time=0:A.time_discretization:T_input(end);
-    if ref_time(end) < T_total
-        warning(['Provided input time vector is shorter than the ',...
-            'desired motion time! modifying reference trajectory by repeating last state'])
-        
-        if mod(T_total,A.time_discretization)~=0
-            T_input=[T_input,T_total+A.time_discretization-mod(T_total,A.time_discretization)];
-        else
-            T_input=[T_input,T_total];
-        end
-        
-        U_input=[U_input,U_input(:,end)];
-        Z_desired=[Z_desired,Z_desired(:,end)];
-    end
-    
-    %if the reference trajectory is not given at the proper time
-    %discretization interporlate
-    if any(diff(T_input)~=A.time_discretization)
-        
-        warning(['reference trajectory not given at correct timestep'])
-
-        ref_time = unique([0:A.time_discretization:T_input(end),T_input(end)]);
-        U_input = interp1(T_input',U_input',ref_time','previous','extrap')';
-        Z_desired = interp1(T_input',Z_desired',ref_time','pchip','extrap')';
-        T_input = ref_time;
-    end
-
-    %pre allocate vectors
-    T_out_input=unique([0:A.time_discretization:T_total,T_total]);
-    
-    U_out=NaN(A.n_inputs,length(T_out_input));
-    
-    T_out=unique([T_out_input,0:A.agent_state_time_discretization:T_total,T_total]);
-    
-    Z_out=NaN(A.n_states,length(T_out));
-    
-    Z_out(:,1)=A.state(:,end);
-    
-    %mpc loop
-     
-    for i=1:length(T_out_input)-1
-        
-        pred_horizon=min([A.mpc_prediction_horizon,length(T_out_input)-i]);
-        
-        set_problem_size(A,pred_horizon);
-        
-        L=(T_out>=T_out_input(i))&((T_out<=T_out_input(i+1)));
-        
-        start_idx=find(L,1);
-        
-        tvec=T_out(L);
-          
-        x_initial=Z_out(:,start_idx)-Z_desired(:,i);
-        
-        x_initial(A.heading_state_index)=rad2heading(x_initial(A.heading_state_index));
-        
-        [Aeq,beq] = get_equality_constraints(A,x_initial,T_input,Z_desired,U_input,i);
-        
-        [Aineq,bineq] = get_inequality_constraints(A,x_initial,T_input,Z_desired,U_input,i);
-        
-        H = get_cost_matrix(A);
-        
-        f=zeros(A.n_decision_variables,1);
-  
-        [x,~,exitflag] = quadprog(H,f,Aineq,bineq,Aeq,beq);
-        
-        if exitflag<0
-            warning('qp infeasible, apply reference input')
-            x=zeros(A.n_decision_variables,1);
-        end
-        %get linearized output
-        u_mpc = x(A.n_decision_variable_states+1:A.n_decision_variable_states+A.n_inputs);
-        
-        U_out(:,i)=u_mpc+U_input(:,i);
-        
-        %simulate dynamics
-        [~,ztemp]=ode45(@(t,z)A.dynamics(t,z,T_out_input(i),U_out(:,i)),tvec,Z_out(:,start_idx));
-    
-        if length(tvec)==2
-            Z_out(:,L)=ztemp([1,end],:)';
-        else
-            Z_out(:,L)=ztemp';
-        end
-        
-=======
+
     if ~isempty(Z_desired)
         [T_out,Z_out,T_out_input,U_out,U_reference,Z_reference] = mpc_movement_loop(A,T_total,T_input,U_input,Z_desired);
     else
         [T_out,Z_out,T_out_input,U_out,U_reference,Z_reference] = open_loop_movement(A,T_total,T_input,U_input);
->>>>>>> bc97347b
-    end
-    
+    end
+
     %store motion in agent structure
-    
+
     store_movement(A,T_out,Z_out,T_out_input,U_out,U_reference,Z_reference);
-    
+
 end
 
 %% store trajectories in agent function
 function store_movement(A,T_out,Z_out,T_out_input,U_out,U_reference,Z_reference)
-    
+
     A.state = [A.state(:,1:end-1),Z_out];
-    
+
     A.time = [A.time,A.time(end)+T_out(2:end)];
-    
+
     %remove time points that are almost duplicates due to rounding errors
     tol=min([1e-9,A.agent_state_time_discretization]);
-    
+
     L=diff(A.time)<tol;
-    
+
     A.time(L)=[];
-    
+
     A.state(:,L)=[];
-    
+
     A.input = [A.input(:,1:end-1),U_out];
-    
+
     A.input_time = [A.input_time , A.input_time(end)+T_out_input(2:end)];
-    
+
     A.reference_input = [A.reference_input(:,1:end-1) ,U_reference];
-    
+
     A.reference_trajectory = [A.reference_trajectory(:,1:end-1) , Z_reference];
-    
+
 end
 
 %% function called when we stop (apply 0 input, no mpc)
 function stop(A,t)
-    
+
     %default is to apply 0 input to the dynamics for time t
-    
+
     [ttemp,ztemp]=ode45(@(t,z)A.dynamics(t,z,0,[0;0]),[0,t],A.state(:,end));
-    
+
     T_out = unique([0:A.agent_state_time_discretization:t,t]);
-    
+
     T_out_input = unique([0:A.time_discretization:t,t]);
-    
+
     Z_out = interp1(ttemp,ztemp,T_out','pchip','extrap')';
-    
+
     U_out = zeros(A.n_inputs,length(T_out_input));
-    
+
     U_reference = NaN(size(U_out));
-    
+
     Z_reference = NaN(A.n_states,length(T_out_input));
-    
+
     store_movement(A,T_out,Z_out,T_out_input,U_out,U_reference,Z_reference);
-    
-end
-
-%% functions to get constraints for lmpc program        
+
+end
+
+%% functions to get constraints for lmpc program
 function [Aeq,beq] = get_equality_constraints(A,x_initial,T,Z,U,reference_index)
 %build matrix for A_i*x_i+B_i*u_i-x_{i+1}=0
 %in the form Aeq*z=beq
-%initial_idx specifies the time index of initial condition from the reference trajectory 
+%initial_idx specifies the time index of initial condition from the reference trajectory
 %A and B are function handles above
 
 
 Aeq = zeros(A.n_decision_variable_states,A.n_decision_variables);
-Aeq(1:A.n_states,1:A.n_states) = eye(A.n_states); %initial condition 
+Aeq(1:A.n_states,1:A.n_states) = eye(A.n_states); %initial condition
 beq = zeros(A.n_decision_variable_states,1);
 beq(1:A.n_states) = x_initial;
 
@@ -263,84 +176,84 @@
 input_idxs = A.n_decision_variable_states + 1:A.n_inputs:A.n_decision_variables;
 
 for i=1:A.current_prediction_horizon
-    
+
     ztemp = Z(:,reference_index+i-1);
-    
+
     utemp = U(:,reference_index+i-1);
-    
+
     ttemp = T(:,reference_index+i-1);
-    
+
     %negative identity for i+1
     Aeq(state_idxs(i):state_idxs(i)+A.n_states-1,state_idxs(i):state_idxs(i)+A.n_states-1) = -eye(A.n_states);
-    
+
     %A matrix for i
     Aeq(state_idxs(i):state_idxs(i)+A.n_states-1,state_idxs(i)-A.n_states:state_idxs(i)-1) = A.A_jacobian(ttemp,ztemp,utemp);
-    
+
     %B matrix for i
     Aeq(state_idxs(i):state_idxs(i)+A.n_states-1,input_idxs(i):input_idxs(i)+A.n_inputs-1) = A.B_jacobian(ttemp,ztemp,utemp);
 end
 
 end
- 
-function [Aineq,bineq] = get_inequality_constraints(A,x_initial,~,~,U,reference_index)   
+
+function [Aineq,bineq] = get_inequality_constraints(A,x_initial,~,~,U,reference_index)
     Aineq_xy=[];
     Aineq_h=[];
     Aineq_input=[];
-    
+
     bineq_xy=[];
     bineq_h=[];
     bineq_input=[];
-    
-    
-    
+
+
+
     %get bounds for linearized xy state
     if ~isempty(A.linearized_xy_range)
-    
+
         if (x_initial(A.xy_state_indices(1)) <= A.linearized_xy_range(1,2)) && (x_initial(A.xy_state_indices(1)) >= A.linearized_xy_range(1,1)) &&...
                 (x_initial(A.xy_state_indices(2)) <= A.linearized_xy_range(2,2)) && (x_initial(A.xy_state_indices(2)) >= A.linearized_xy_range(2,1))
-            
+
             Aineq_xy = [get_state_selector_matrix(A,A.xy_state_indices);-get_state_selector_matrix(A,A.xy_state_indices)];
             bineq_xy = [repmat(A.linearized_xy_range(:,2),[A.current_prediction_horizon+1,1]);...
                         -repmat(A.linearized_xy_range(:,1),[A.current_prediction_horizon+1,1])];
         end
 
     end
-    
+
     %get bounds for linearized heading state
     if ~isempty(A.linearized_heading_range)
-        
+
         if (x_initial(A.heading_state_index) <= A.linearized_heading_range(2)) && (x_initial(A.heading_state_index) >= A.linearized_heading_range(1))
-            
+
             Aineq_h = [get_state_selector_matrix(A,A.heading_state_index);-get_state_selector_matrix(A,A.heading_state_index)];
             bineq_h = [repmat(A.linearized_heading_range(2),[A.current_prediction_horizon+1,1]);...
                         -repmat(A.linearized_heading_range(:,1),[A.current_prediction_horizon+1,1])];
-        
-        end
-        
-
-    end
-    
+
+        end
+
+
+    end
+
     %get bounds for input (range is given for the system model (not
     %linearized)
     if ~isempty(A.input_range)
-        
+
         Aineq_input = [zeros(A.n_decision_variable_inputs,A.n_decision_variable_states),eye(A.n_decision_variable_inputs);...
             zeros(A.n_decision_variable_inputs,A.n_decision_variable_states),-eye(A.n_decision_variable_inputs)];
-        
+
         bineq_input_ub = repmat(A.input_range(:,2),[1,A.current_prediction_horizon])-U(:,reference_index:reference_index+A.current_prediction_horizon-1);
         bineq_input_lb = repmat(A.input_range(:,1),[1,A.current_prediction_horizon])-U(:,reference_index:reference_index+A.current_prediction_horizon-1);
-        
+
         bineq_input_ub=reshape(bineq_input_ub,[A.n_inputs*A.current_prediction_horizon,1]);
         bineq_input_lb=reshape(bineq_input_lb,[A.n_inputs*A.current_prediction_horizon,1]);
-        
+
         bineq_input=[bineq_input_ub;-bineq_input_lb];
     end
-    
+
     Aineq=[Aineq_xy;Aineq_h;Aineq_input];
-    
+
     bineq=[bineq_xy;bineq_h;bineq_input];
-   
-    
+
+
 end
 
 %% helper functions
@@ -359,17 +272,17 @@
     else
         Q = A.state_cost;
     end
-    
+
     if isempty(A.input_cost)
         R = eye(A.n_inputs);
     else
         R = A.input_cost;
     end
-    
+
     tmp_state=repmat({Q},A.current_prediction_horizon+1,1);
     tmp_input=repmat({R},A.current_prediction_horizon,1);
     tmp=[tmp_state;tmp_input];
-       
+
     H=blkdiag(tmp{:});
 end
 
@@ -378,13 +291,13 @@
     syms t real;
     z=sym('z',[A.n_states,1],'real');
     u=sym('u',[A.n_inputs,1],'real');
-    
+
     symbolic_dynamics=mpc_dynamics(t,z,u);
-    
+
     A_jac_cont = jacobian(symbolic_dynamics,z');
     A_jac_discrete = eye(A.n_states)+A.time_discretization*A_jac_cont;
     A.A_jacobian = matlabFunction(A_jac_discrete,'Vars',{t,z,u});
-    
+
     B_jac_cont = jacobian(symbolic_dynamics,u');
     B_jac_discrete = A.time_discretization*B_jac_cont;
     A.B_jacobian = matlabFunction(B_jac_discrete,'Vars',{t,z,u});
@@ -392,22 +305,22 @@
 
 %select all states or inputs from decision variable
 function [selector_matrix] = get_state_selector_matrix(A,state_indexs,number)
-    
+
     if nargin<3
         number=A.current_prediction_horizon+1;
     end
-    
+
     tmp=zeros(length(state_indexs),A.n_states);
     tmp(state_indexs)=1;
-    
+
     for i=1:length(state_indexs)
         tmp(state_indexs(i),state_indexs(i))=1;
     end
-    
+
     tmp_repeated=repmat({tmp},number,1);
-    
+
     selector_matrix=blkdiag(tmp_repeated{:});
-    
+
     selector_matrix=[selector_matrix,zeros(number*length(state_indexs),A.n_decision_variable_inputs)];
 end
 
@@ -420,14 +333,14 @@
         tmp(input_indexs(i),input_indexs(i))=1;
     end
     tmp_repeated=repmat({tmp},number,1);
-    
+
     selector_matrix=blkdiag(tmp_repeated{:});
-    
+
     selector_matrix=[zeros(number*length(input_indexs),A.n_decision_variable_states),selector_matrix];
 end
 
 end
-    
+
 end
 
 %% helper functions
@@ -436,21 +349,21 @@
     if ref_time(end) < T_total
         warning(['Provided input time vector is shorter than the ',...
             'desired motion time! modifying reference trajectory by repeating last state'])
-        
+
         if mod(T_total,A.time_discretization)~=0
             T_input=[T_input,T_total+A.time_discretization-mod(T_total,A.time_discretization)];
         else
             T_input=[T_input,T_total];
         end
-        
+
         U_input=[U_input,U_input(:,end)];
         Z_desired=[Z_desired,Z_desired(:,end)];
     end
-    
+
     %if the reference trajectory is not given at the proper time
     %discretization interporlate
     if any(diff(T_input)~=A.time_discretization)
-        
+
         warning(['reference trajectory not given at correct timestep'])
 
         ref_time = 0:A.time_discretization:T_input(end);
@@ -461,67 +374,67 @@
 
     %pre allocate vectors
     T_out_input=unique([0:A.time_discretization:T_total,T_total]);
-    
+
     U_out=NaN(A.n_inputs,length(T_out_input));
-    
+
     T_out=unique([T_out_input,0:A.agent_state_time_discretization:T_total,T_total]);
-    
+
     Z_out=NaN(A.n_states,length(T_out));
-    
+
     Z_out(:,1)=A.state(:,end);
-    
+
     %mpc loop
-     
+
     for i=1:length(T_out_input)-1
-        
+
         pred_horizon=min([A.mpc_prediction_horizon,length(T_out_input)-i]);
-        
+
         set_problem_size(A,pred_horizon);
-        
+
         L=(T_out>=T_out_input(i))&((T_out<=T_out_input(i+1)));
-        
+
         start_idx=find(L,1);
-        
+
         tvec=T_out(L);
-          
+
         x_initial=Z_out(:,start_idx)-Z_desired(:,i);
-        
+
         x_initial(A.heading_state_index)=rad2heading(x_initial(A.heading_state_index));
-        
+
         [Aeq,beq] = get_equality_constraints(A,x_initial,T_input,Z_desired,U_input,i);
-        
+
         [Aineq,bineq] = get_inequality_constraints(A,x_initial,T_input,Z_desired,U_input,i);
-        
+
         H = get_cost_matrix(A);
-        
+
         f=zeros(A.n_decision_variables,1);
-  
+
         [x,~,exitflag] = quadprog(H,f,Aineq,bineq,Aeq,beq);
-        
+
         if exitflag<0
             warning('qp infeasible, apply reference input')
             x=zeros(A.n_decision_variables,1);
         end
         %get linearized output
         u_mpc = x(A.n_decision_variable_states+1:A.n_decision_variable_states+A.n_inputs);
-        
+
         U_out(:,i)=u_mpc+U_input(:,i);
-        
+
         %simulate dynamics
         [~,ztemp]=ode45(@(t,z)A.dynamics(t,z,T_out_input(i),U_out(:,i)),tvec,Z_out(:,start_idx));
-    
+
         if length(tvec)==2
             Z_out(:,L)=ztemp([1,end],:)';
         else
             Z_out(:,L)=ztemp';
         end
-        
-    end
-    
+
+    end
+
     %interpolate reference trajectories to input timestep
-    
+
     U_reference = interp1(T_input',U_input',T_out_input','pchip')';
-    
+
     Z_reference = interp1(T_input',Z_desired',T_out_input','pchip')';
 end
 
@@ -530,32 +443,32 @@
     if T_input(end) < T_total
         warning(['Provided input time vector is shorter than the ',...
             'desired motion time! modifying reference trajectory by repeating last state'])
-        
+
         if mod(T_total,A.time_discretization)~=0
             T_input=[T_input,T_total+A.time_discretization-mod(T_total,A.time_discretization)];
         else
             T_input=[T_input,T_total];
         end
-        
+
         U_input=[U_input,U_input(:,end)];
     end
 
     %pre allocate vectors
     T_out_input=T_input;
-    
+
     U_out=NaN(A.n_inputs,length(T_out_input));
-    
+
     T_out=unique([T_out_input,0:A.agent_state_time_discretization:T_total,T_total]);
-    
+
 
     %simulate dynamics
     [~,Z_out]=ode45(@(t,z)A.dynamics(t,z,T_input,U_input),T_out,A.state(:,end));
-    
+
     Z_out = Z_out';
-    
+
     %interpolate reference trajectories to input timestep
-    
+
     U_reference = U_input;
-    
+
     Z_reference = NaN(A.n_states,length(T_out_input));
 end