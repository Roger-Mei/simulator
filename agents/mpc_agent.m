--- conflicted
+++ resolved
@@ -294,8 +294,7 @@
     
     %get bounds for linearized xy state
     if ~isempty(A.linearized_xy_range)
-<<<<<<< HEAD
-        
+    
         if (x_initial(A.xy_state_indices(1)) <= A.linearized_xy_range(1,2)) && (x_initial(A.xy_state_indices(1)) >= A.linearized_xy_range(1,1)) &&...
                 (x_initial(A.xy_state_indices(2)) <= A.linearized_xy_range(2,2)) && (x_initial(A.xy_state_indices(2)) >= A.linearized_xy_range(2,1))
             
@@ -303,16 +302,11 @@
             bineq_xy = [repmat(A.linearized_xy_range(:,2),[A.prediction_horizon+1,1]);...
                         -repmat(A.linearized_xy_range(:,1),[A.prediction_horizon+1,1])];
         end
-=======
-        Aineq_xy = [get_state_selector_matrix(A,A.xy_state_indices);-get_state_selector_matrix(A,A.xy_state_indices)];
-        bineq_xy = [repmat(A.linearized_xy_range(:,2),[A.current_prediction_horizon+1,1]);...
-            -repmat(A.linearized_xy_range(:,1),[A.current_prediction_horizon+1,1])];
->>>>>>> 6025a1be
+
     end
     
     %get bounds for linearized heading state
     if ~isempty(A.linearized_heading_range)
-<<<<<<< HEAD
         
         if (x_initial(A.heading_state_index) <= A.linearized_heading_range(2)) && (x_initial(A.heading_state_index) >= A.linearized_heading_range(1))
             
@@ -322,11 +316,7 @@
         
         end
         
-=======
-        Aineq_h = [get_state_selector_matrix(A,A.heading_state_index);-get_state_selector_matrix(A,A.heading_state_index)];
-        bineq_h = [repmat(A.linearized_heading_range(2),[A.current_prediction_horizon+1,1]);...
-            -repmat(A.linearized_heading_range(:,1),[A.current_prediction_horizon+1,1])];
->>>>>>> 6025a1be
+
     end
     
     %get bounds for input (range is given for the system model (not
